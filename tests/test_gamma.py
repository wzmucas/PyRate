--- conflicted
+++ resolved
@@ -50,12 +50,8 @@
     APS_INCIDENCE_MAP,
     APS_ELEVATION_MAP)
 from pyrate.scripts import run_prepifg
-<<<<<<< HEAD
-from pyrate.shared import write_geotiff, GeotiffException
-=======
 from pyrate.scripts.converttogtif import main as gammaMain
 from pyrate.shared import write_fullres_geotiff, GeotiffException
->>>>>>> 6a20d187
 from tests import common
 from tests.common import GAMMA_TEST_DIR, SML_TEST_GAMMA
 from tests.common import TEST_CONF_GAMMA, TEMPDIR
@@ -164,15 +160,10 @@
     def test_to_geotiff_wrong_input_data(self):
         # use TIF, not UNW for data
         self.dest = os.path.join(TEMPDIR, 'tmp_gamma_ifg.tif')
-<<<<<<< HEAD
-        data_path = join(GAMMA_TEST_DIR,'16x20_20090713-20090817_VV_4rlks_utm.tif')
-        self.assertRaises(GeotiffException, write_geotiff, self.COMBINED, data_path, self.dest, nodata=0)
-=======
         data_path = join(GAMMA_TEST_DIR,
                          '16x20_20090713-20090817_VV_4rlks_utm.tif')
         self.assertRaises(GeotiffException, write_fullres_geotiff,
                             self.COMBINED, data_path, self.dest, nodata=0)
->>>>>>> 6a20d187
 
     def test_mismatching_cell_resolution(self):
         hdrs = self.DEM_HDR.copy()
@@ -180,12 +171,8 @@
         data_path = join(GAMMA_TEST_DIR, '16x20_20090713-20090817_VV_4rlks_utm.unw')
         self.dest = os.path.join(TEMPDIR, 'fake')
 
-<<<<<<< HEAD
-        self.assertRaises(GeotiffException, write_geotiff, hdrs, data_path, self.dest, 0)
-=======
         self.assertRaises(GeotiffException, write_fullres_geotiff, hdrs,
                             data_path, self.dest, 0)
->>>>>>> 6a20d187
 
     def compare_rasters(self, ds, exp_ds):
         band = ds.GetRasterBand(1)
@@ -206,12 +193,8 @@
         hdr[ifc.PYRATE_DATUM] = 'nonexistent projection'
         data_path = join(GAMMA_TEST_DIR, 'dem16x20raw.dem')
         self.dest = os.path.join(TEMPDIR, 'tmp_gamma_dem2.tif')
-<<<<<<< HEAD
-        self.assertRaises(GeotiffException, write_geotiff, hdr, data_path, self.dest, nodata=0)
-=======
         self.assertRaises(GeotiffException, write_fullres_geotiff, hdr,
                             data_path, self.dest, nodata=0)
->>>>>>> 6a20d187
 
 
 class GammaHeaderParsingTests(unittest.TestCase):
