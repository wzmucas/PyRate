#   This Python module is part of the PyRate software package.
#
#   Copyright 2017 Geoscience Australia
#
#   Licensed under the Apache License, Version 2.0 (the "License");
#   you may not use this file except in compliance with the License.
#   You may obtain a copy of the License at
#
#       http://www.apache.org/licenses/LICENSE-2.0
#
#   Unless required by applicable law or agreed to in writing, software
#   distributed under the License is distributed on an "AS IS" BASIS,
#   WITHOUT WARRANTIES OR CONDITIONS OF ANY KIND, either express or implied.
#   See the License for the specific language governing permissions and
#   limitations under the License.
"""
This Python module contains utilities to parse PyRate configuration
files. It also includes numerous general constants relating to options
in configuration files. Examples of PyRate configuration files are
provided in the configs/ directory
"""
# coding: utf-8
# pylint: disable= invalid-name
from typing import List
import os
from os.path import splitext, split
import re
import logging

import glob2

_logger = logging.getLogger(__name__)

# TODO: add regex column to check if some values are within bounds? Potential
# problem with the checking being done in the middle of the runs, as bad values
# could cause crashes & destroying some of the results.

# general constants
NO_MULTILOOKING = 1
LOG_LEVEL = 'INFO'

# constants for lookups
#: STR; Name of input interferogram list file
IFG_FILE_LIST = 'ifgfilelist'
#: BOOL (0/1); The interferogram processor used (0==ROIPAC, 1==GAMMA)
PROCESSOR = 'processor'
#: STR; Name of directory containing input interferograms.
OBS_DIR = 'obsdir'
#: STR; Name of directory for saving output products
OUT_DIR = 'outdir'
#: STR; Name of Digital Elevation Model file
DEM_FILE = 'demfile'
#: STR; Name of the header for the DEM
DEM_HEADER_FILE = 'demHeaderFile'
#: STR; Name of directory containing GAMMA SLC parameter files
SLC_DIR = 'slcFileDir'
# STR; Name of the file list containing the pool of available SLC headers
SLC_FILE_LIST = 'slcfilelist'


#: STR; The projection of the input interferograms.
INPUT_IFG_PROJECTION = 'projection'
#: FLOAT; The no data value in the interferogram files.
NO_DATA_VALUE = 'noDataValue'
#: FLOAT; No data averaging threshold for prepifg
NO_DATA_AVERAGING_THRESHOLD = 'noDataAveragingThreshold'
#: BOOL (1/2/3); Re-project data from Line of sight, 1 = vertical,
# 2 = horizontal, 3 = no conversion
REPROJECTION = 'prjflag' # NOT CURRENTLY USED
#: BOOL (0/1): Convert no data values to Nan
NAN_CONVERSION = 'nan_conversion'

# Prepifg parameters
#: BOOL (1/2/3/4); Method for cropping interferograms, 1 = minimum overlapping area (intersection), 2 = maximum area (union), 3 = customised area, 4 = all ifgs already same size
IFG_CROP_OPT = 'ifgcropopt'
#: INT; Multi look factor for interferogram preparation in x dimension
IFG_LKSX = 'ifglksx'
#: INT; Multi look factor for interferogram preparation in y dimension
IFG_LKSY = 'ifglksy'
#: REAL; Minimum longitude for cropping with method 3
IFG_XFIRST = 'ifgxfirst'
#: REAL; Maximum longitude for cropping with method 3
IFG_XLAST = 'ifgxlast'
#: REAL; Minimum latitude for cropping with method 3
IFG_YFIRST = 'ifgyfirst'
#: REAL; Maximum latitude for cropping with method 3
IFG_YLAST = 'ifgylast'

# reference pixel parameters
#: INT; Coordinate in x of reference pixel OR -1 = perform search
REFX = 'refx'
#: INT; Coordinate in y of reference pixel OR -1 = perform search
REFY = 'refy'
#: INT; Number of reference pixel grid search nodes in x dimension
REFNX = "refnx"
#: INT; Number of reference pixel grid search nodes in y dimension
REFNY = "refny"
#: INT; Dimension of reference pixel search window
REF_CHIP_SIZE = 'refchipsize'
#: REAL; Minimum fraction of observations required in search window for pixel to be a viable reference pixel
REF_MIN_FRAC = 'refminfrac'
#: BOOL (1/2); Reference phase estimation method
REF_EST_METHOD = 'refest'

# coherence masking parameters
COH_MASK = 'cohmask'
"""int: perform coherence masking, 1 = yes, 0 = no"""
COH_THRESH = 'cohthresh'
"""float: coherence treshold"""
COH_FILE_DIR = 'cohfiledir'
"""str: Directory containing coherence .cc files. Defaults to OBS_DIR if not provided."""
COH_FILE_LIST = 'cohfilelist'
"""str: Name of the file list containing the pool of available coherence files"""

#atmospheric error correction parameters NOT CURRENTLY USED
APS_CORRECTION = 'apscorrect'
APS_METHOD = 'apsmethod'
APS_INCIDENCE_MAP = 'incidencemap'
APS_INCIDENCE_EXT = 'APS_INCIDENCE_EXT'
APS_ELEVATION_MAP = 'elevationmap'
APS_ELEVATION_EXT = 'APS_ELEVATION_EXT'

# orbital error correction/parameters
#: BOOL (1/0); Flag controlling whether to apply orbital error correction
ORBITAL_FIT = 'orbfit'
#: BOOL (1/2); Method for orbital error correction, 1: independent, 2: network
ORBITAL_FIT_METHOD = 'orbfitmethod'
#: BOOL (1/2/3) Order of orbital error model, 1 = planar in x and y (2 parameter model, 2 = quadratic in x and y (5 parameter model), 3 = quadratic in x and cubic in y (part-cubic 6 parameter model)
ORBITAL_FIT_DEGREE = 'orbfitdegrees'
#: INT; Multi look factor for orbital error calculation in x dimension
ORBITAL_FIT_LOOKS_X = 'orbfitlksx'
#: INT; Multi look factor for orbital error calculation in y dimension
ORBITAL_FIT_LOOKS_Y = 'orbfitlksy'

# Linear rate/stacking parameters
#: REAL; Threshold ratio between 'model minus observation' residuals and a-priori observation standard deviations for linear rate estimate acceptance (otherwise remove furthest outlier and re-iterate)
LR_NSIG = 'nsig'
#: INT; Number of required observations per pixel for the linear rate inversion
LR_PTHRESH = 'pthr'
#: REAL; Maximum allowable standard error for pixels in linear rate inversion.
LR_MAXSIG = 'maxsig'

# atmospheric delay errors fitting parameters NOT CURRENTLY USED
# atmfitmethod = 1: interferogram by interferogram; atmfitmethod = 2, epoch by epoch
#ATM_FIT = 'atmfit'
#ATM_FIT_METHOD = 'atmfitmethod'

#: BOOL (0/1) Do spatio-temporal filter
APSEST = 'apsest'

# temporal low-pass filter parameters
TLPF_METHOD = 'tlpfmethod'
TLPF_CUTOFF = 'tlpfcutoff'
TLPF_PTHR = 'tlpfpthr'

# spatially correlated noise low-pass filter parameters
SLPF_METHOD = 'slpfmethod'
SLPF_CUTOFF = 'slpfcutoff'
SLPF_ORDER = 'slpforder'
SLPF_NANFILL = 'slpnanfill'
SLPF_NANFILL_METHOD = 'slpnanfill_method'

# Time series parameters
#: BOOL (1/0); Do Time series calculation
TIME_SERIES_CAL = 'tscal'
#: INT (1/2); Method for time series inversion (1: Laplacian Smoothing; 2: SVD)
TIME_SERIES_METHOD = 'tsmethod'
#: INT; Number of required input observations per pixel for time series inversion
TIME_SERIES_PTHRESH = 'ts_pthr'
#: INT (1/2); Order of Laplacian smoothing operator, first or # second order
TIME_SERIES_SM_ORDER = 'smorder'
#: REAL; Laplacian smoothing factor (values used is 10**smfactor)
TIME_SERIES_SM_FACTOR = 'smfactor'
# tsinterp is automatically assigned in the code; not needed in conf file
#TIME_SERIES_INTERP = 'tsinterp'

#: BOOL (0/1/2); Use parallelisation/Multi-threading
PARALLEL = 'parallel'
#: INT; Number of processes for multi-threading
PROCESSES = 'processes'

# Orbital error correction constants for conversion to readable flags
INDEPENDENT_METHOD = 1
NETWORK_METHOD = 2
PLANAR = 1
QUADRATIC = 2
PART_CUBIC = 3

# dir for temp files
TMPDIR = 'tmpdir'

# Lookup to help convert args to correct type/defaults
# format is	key : (conversion, default value)
# None = no conversion
PARAM_CONVERSION = {
    REPROJECTION : (int, 3), # Default no conversion, CONVERSION NOT IMPLEMENTED
    IFG_CROP_OPT : (int, 1), # default to area 'intersection' option
    IFG_LKSX : (int, NO_MULTILOOKING),
    IFG_LKSY : (int, NO_MULTILOOKING),
    IFG_XFIRST : (float, None),
    IFG_XLAST : (float, None),
    IFG_YFIRST : (float, None),
    IFG_YLAST : (float, None),
    NO_DATA_VALUE: (float, 0.0),
    
    COH_MASK: (int, 0),
    COH_THRESH: (float, 0.1),

    REFX: (int, -1),
    REFY: (int, -1),
    REFNX: (int, 50),
    REFNY: (int, 50),
    REF_CHIP_SIZE: (int, 21),
    REF_MIN_FRAC: (float, 0.8),
    REF_EST_METHOD: (int, 1),  # default to average of whole image

    ORBITAL_FIT: (int, 0),
    ORBITAL_FIT_METHOD: (int, NETWORK_METHOD),
    ORBITAL_FIT_DEGREE: (int, QUADRATIC),
    ORBITAL_FIT_LOOKS_X: (int, NO_MULTILOOKING),
    ORBITAL_FIT_LOOKS_Y: (int, NO_MULTILOOKING),

    LR_NSIG: (int, 3),
    # pixel thresh based on nepochs? not every project may have 20 epochs
    LR_PTHRESH: (int, 20),
    LR_MAXSIG: (int, 2),

    #ATM_FIT: (int, 0), NOT CURRENTLY USED
    #ATM_FIT_METHOD: (int, 2),

    APSEST: (int, 0),
    TLPF_METHOD: (int, 1),
    TLPF_CUTOFF: (float, 0.0),
    TLPF_PTHR: (int, 1),

    SLPF_METHOD: (int, 1),
    SLPF_CUTOFF: (float, 0.0),
    SLPF_ORDER: (int, 1),
    SLPF_NANFILL: (int, 0),

    TIME_SERIES_CAL: (int, 0),
    # pixel thresh based on nepochs? not every project may have 20 epochs
    TIME_SERIES_PTHRESH: (int, 20),
    TIME_SERIES_SM_FACTOR: (float, None),
    TIME_SERIES_SM_ORDER: (int, None),
    TIME_SERIES_METHOD: (int, 2),  # Default to SVD method

    PARALLEL: (int, 0),
    PROCESSES: (int, 8),
    PROCESSOR: (int, None),
    NAN_CONVERSION: (int, 0),
    NO_DATA_AVERAGING_THRESHOLD: (float, 0.0),
    }

PATHS = [OBS_DIR, IFG_FILE_LIST, DEM_FILE,
         DEM_HEADER_FILE, OUT_DIR,
         SLC_DIR, SLC_FILE_LIST, COH_FILE_DIR, COH_FILE_LIST,
         APS_INCIDENCE_MAP,
         APS_ELEVATION_MAP]

DEFAULT_TO_OBS_DIR = [SLC_DIR, COH_FILE_DIR]

INT_KEYS = [APS_CORRECTION, APS_METHOD]

PARAM_VALIDATION = {
    OBS_DIR: (lambda a: a is not None and os.path.exists(a),
              f"'{OBS_DIR}': directory must be provided and must exist."),
    IFG_FILE_LIST: (lambda a: a is not None and os.path.exists(a),
              f"'{IFG_FILE_LIST}': file must be provided and must exist."),
    DEM_FILE: (lambda a: a is not None and os.path.exists(a),
              f"'{DEM_FILE}': file must be provided and must exist."),
    DEM_HEADER_FILE: (lambda a: a is not None and os.path.exists(a),
              f"'{DEM_HEADER_FILE}': file must be provided and must exist."),
    OUT_DIR: (lambda a: a is not None,
              f"'{OBS_DIR}': directory must be provided."),
    SLC_DIR: (lambda a: a is not None and os.path.exists(a),
              f"'{SLC_DIR}': directory must be provided and must exist."),
    COH_FILE_DIR: (lambda a: os.path.exists(a) if a is not None else True,
                   f"'{COH_FILE_DIR}': directory must exist."),
    APS_INCIDENCE_MAP: (lambda a: os.path.exists(a) if a is not None else True,
                        f"'{APS_INCIDENCE_MAP}': file must exist."),
    APS_ELEVATION_MAP: (lambda a: os.path.exists(a) if a is not None else True,
                        f"'{APS_ELEVATION_MAP}': file must exists."),

    IFG_CROP_OPT: (lambda a: a == 1 or a == 2 or a == 3 or a == 4,
                    f"'{IFG_CROP_OPT}': must select option 1, 2, 3, or 4."), 
    IFG_LKSX: (lambda a: a >= 1, 
                f"'{IFG_LKSX}': must be >= 1."),
    IFG_LKSY: (lambda a: a >= 1,
                f"'{IFG_LKSY}': must be >= 1."),
    IFG_XFIRST: (lambda a: False, 
                 f"'{IFG_XFIRST}': IMPLEMENT VALIDATOR"),
    IFG_XLAST: (lambda a: False, 
                f"'{IFG_XLAST}': IMPLEMENT VALIDATOR"),
    IFG_YFIRST: (lambda a: False,
                 f"'{IFG_YFIRST}': IMPLEMENT VALIDATOR"),
    IFG_YLAST: (lambda a: False,
                f"'{IFG_YLAST}': IMPLEMENT VALIDATOR"),
    NO_DATA_VALUE: (lambda a: True,
                    "Any float value valid."),
    
    COH_MASK: (lambda a: a == 0 or a == 1,
               f"'{COH_MASK}': must select option 0 or 1."),
    COH_THRESH: (lambda a: False,
                 f"'{COH_THRESH}': IMPLEMENT VALIDATOR"),

    REFX: (lambda a: True,
           "Any int value valid."),
    REFY: (lambda a: True, 
           "Any int value valid."),
    REFNX: (lambda a: False,
            f"'{REFNX}': IMPLEMENT VALIDATOR"),
    REFNY: (lambda a: False, 
            f"'{REFNY}': IMPLEMENT VALIDATOR"),
    REF_CHIP_SIZE: (lambda a: False,
                    f"'{REF_CHIP_SIZE}': IMPLEMENT VALIDATOR"),
    REF_MIN_FRAC: (lambda a: False,
                   f"'{REF_MIN_FRAC}': IMPLEMENT VALIDATOR"),
    REF_EST_METHOD: (lambda a: a == 1 or a == 2,
                     f"'{REF_EST_METHOD}': must select option 1 or 2."), 

    ORBITAL_FIT: (lambda a: a == 0 or a == 1, 
                  f"'{ORBITAL_FIT}': must select option 0 or 1."),
    ORBITAL_FIT_METHOD: (lambda a: a == 1 or a == 2 , 
                         f"'{ORBITAL_FIT_METHOD}': must select option 1 or 2."),
    ORBITAL_FIT_DEGREE: (lambda a: a == 1 or a == 2 or a == 3, 
                         f"'{ORBITAL_FIT_DEGREE}': must select option 1, 2 or 3."),
    ORBITAL_FIT_LOOKS_X: (lambda a: a >= 1, 
                          f"'{ORBITAL_FIT_LOOKS_X}': must be >= 1."),
    ORBITAL_FIT_LOOKS_Y: (lambda a: a >= 1, 
                          f"'{ORBITAL_FIT_LOOKS_Y}': must be >= 1."),

    LR_NSIG: (lambda a: False,
              f"'{LR_NSIG}': IMPLEMENT VALIDATOR"),
    LR_PTHRESH: (lambda a: a >= 1, 
                 f"'{LR_PTHRESH}': must be >= 1"),
    LR_MAXSIG: (lambda a: False,
                f"'{LR_MAXSIG}': IMPLEMENT VALIDATOR"),

    APSEST: (lambda a: a == 0 or a == 1,
             f"'{APSEST}': must select option 0 or 1." ),
    TLPF_METHOD: (lambda a: a == 1 or a == 2 or a == 3, 
                  f"'{TLPF_METHOD}': must select option 1, 2 or 3."),
    TLPF_CUTOFF: (lambda a: False, 
                  f"'{TLPF_CUTOFF}': IMPLEMENT VALIDATOR"),
    TLPF_PTHR: (lambda a: False, 
                f"'{TLPF_PTHR}': IMPLEMENT VALIDATOR"),

    SLPF_METHOD: (lambda a: a == 1 or a == 2,
                  f"'{SLPF_METHOD}': must select option 1 or 2.") ,
    SLPF_CUTOFF: (lambda a: False, 
                  f"'{SLPF_CUTOFF}': IMPLEMENT VALIDATOR"),
    SLPF_ORDER: (lambda a: False, 
                 f"'{SLPF_ORDER}': IMPLEMENT VALIDATOR"),
    SLPF_NANFILL: (lambda a: a == 0 or a == 1, 
                   f"'{SLPF_NANFILL}': must select option 0 or 1."),

    TIME_SERIES_CAL: (lambda a: a == 0 or a == 1, 
                      f"'{TIME_SERIES_CAL}': must select option 0 or 1."),
    TIME_SERIES_PTHRESH: (lambda a: a >= 1, 
                          f"'{TIME_SERIES_PTHRESH}': must be >= 1"),
    TIME_SERIES_SM_FACTOR: (lambda a: False, 
                            f"'{TIME_SERIES_SM_FACTOR}': IMPLEMENT VALIDATOR"),
    TIME_SERIES_SM_ORDER: (lambda a: a == 1 or a == 2,
                           f"'{TIME_SERIES_SM_ORDER}': must select option 1 or 2." ),
    TIME_SERIES_METHOD: (lambda a: a == 1 or a == 2,
                         f"'{TIME_SERIES_METHOD}': must select option 1 or 2."),

    PARALLEL: (lambda a: a == 0 or a == 1 or a == 2, 
               f"'{PARALLEL}': must select option 0 or 1 or 2."),
    PROCESSES: (lambda a: a >= 1,
                f"'{PROCESSES}': must be >= 1."),
    PROCESSOR: (lambda a: a == 0 or a == 1,
                f"'{PROCESSOR}': must select option 0 or 1. )"),
    NAN_CONVERSION: (lambda a: a == 0 or a == 1, 
                     f"'{NAN_CONVERSION}': must select option 0 or 1."),
    NO_DATA_AVERAGING_THRESHOLD: (lambda a: True, 
                                  "Any float value valid."),
    }
"""dict: basic bounds checking validation functions for each parameter."""

def get_config_params(path):
    """
    Returns a dictionary of key:value parameter pairs from the
    configuration file

    :param str path: path of config file

    :return: params
    :rtype: dict
    """
    txt = ''
    with open(path, 'r') as inputFile:
        for line in inputFile:
            if any(x in line for x in PATHS):
                pos = line.find('~')
                if pos != -1:
                    # create expanded line
                    line = line[:pos] + os.environ['HOME'] + line[(pos+1):]
            txt += line
    params = _parse_conf_file(txt)
    params[TMPDIR] = os.path.join(os.path.abspath(params[OUT_DIR]), 'tmpdir')

    return params

def _parse_conf_file(content):
    """
    Parser for converting text content into a dictionary of parameters
    """
    def _is_valid(line):
        """
        Check if line is not empty or has % or #
        """
        return line != "" and line[0] not in "%#"

    lines = [ln.split() for ln in content.split('\n') if _is_valid(ln)]

    # convert "field:   value" lines to [field, value]
    kvpair = [(e[0].rstrip(":"), e[1]) for e in lines if len(e) == 2] \
        + [(e[0].rstrip(":"), None) for e in lines if len(e) == 1]
    parameters = dict(kvpair)
    for p in PATHS:
        if p not in parameters:
            parameters[p] = None

    for p in INT_KEYS:
        if p not in parameters:
            parameters[p] = '0'  # insert dummies

    parameters = _handle_extra_parameters(parameters)

    if not parameters:
        raise ConfigException('Cannot parse any parameters from config file')

    return _parse_pars(parameters)

def _handle_extra_parameters(params):
    """
    Function to check if requirements for weather model correction are given
    """
    params[APS_INCIDENCE_EXT] = None
    params[APS_ELEVATION_EXT] = None

    if params[APS_INCIDENCE_MAP] is not None:
        params[APS_INCIDENCE_EXT] = \
            os.path.basename(params[APS_INCIDENCE_MAP]).split('.')[-1]
        params[APS_ELEVATION_MAP] = None
        params[APS_ELEVATION_EXT] = None
        return params

    # define APS_ELEVATON_EXT for gamma prepifg
    if params[APS_ELEVATION_MAP] is not None:
        params[APS_ELEVATION_EXT] = os.path.basename(
            params[APS_ELEVATION_MAP]).split('.')[-1]

    return params

def _parse_pars(pars):
    """
    Parses and converts config file params from text
    """
    # Fallback to default for missing values and perform conversion.
    for k in PARAM_CONVERSION:
<<<<<<< HEAD
        if k in pars:
            # if option value is blank/missing revert to default
            if pars[k] is None:
                pars[k] = PARAM_CONVERSION[k][1]
                _logger.warning(f"No value found for parameter '{k}'. Providing "
                                f"default value {pars[k]}.")
            conversion_func = PARAM_CONVERSION[k][0]
            if conversion_func:
                try:
                    pars[k] = conversion_func(pars[k])
                except ValueError as e:
                    _logger.error(f"Unable to convert '{k}': {pars[k]} to expected "
                                  f"type {conversion_func.__name__}.")
                    raise e
                    
        else:
            # revert missing options to default value
            if k in PARAM_CONVERSION:
                 pars[k] = PARAM_CONVERSION[k][1]
                 _logger.warning(f"No value found for parameter '{k}'. Providing "
                                 f"default value {pars[k]}.")
    _validate_pars(pars)
=======
        if pars.get(k) is None:
            pars[k] = PARAM_CONVERSION[k][1]
        else:
            conversion_func = PARAM_CONVERSION[k][0]
            if conversion_func:
                pars[k] = conversion_func(pars[k])

    # Fallback to default for missing paths.
    for p in DEFAULT_TO_OBS_DIR:
        if pars.get(p) is None:
            pars[p] = pars[OBS_DIR]

>>>>>>> 3df70839
    return pars

def _validate_pars(pars):
    """
    Calls validation functions on each parameter, collects errors and 
    raises an exception with collected errors if errors occurred.

    Args:
        pars: the parameters dictionary.

    Raises:
        ConfigException: if errors occur during parameter validation.
    """
    errors = []

    for k in pars.keys():
        validator = PARAM_VALIDATION.get(k)
        if validator is None:
            _logger.debug(f"No validator implemented for '{k}'.")
            continue
        if not validator[0](pars[k]):
            errors.append(validator[1]) 

    ifgs = list(parse_namelist(pars[IFG_FILE_LIST]))

    ifgs_err = _validate_ifms(ifgs, pars[OBS_DIR])    
    if ifgs_err is not None:
        errors.extend(ifgs_err)

    n_ifgs = len(ifgs)

    ts_pthr_err = _validate_obs_threshold(n_ifgs, pars, LR_PTHRESH)
    if ts_pthr_err:
        errors.append(ts_pthr_err)

    lr_pthr_err = _validate_obs_threshold(n_ifgs, pars, TIME_SERIES_PTHRESH)
    if lr_pthr_err:
        errors.append(lr_pthr_err)

    slc_err = _validate_gamma_headers(ifgs, pars[SLC_DIR])
    if slc_err:
        errors.extend(slc_err)

    if errors:
        errors.insert(0, "invalid parameters")
        raise ConfigException('\n'.join(errors))

def _validate_ifms(ifgs, obs_dir):
    """
    Checks that the IFGs specified in IFG_FILE_LIST exist.

    Args:
        ifgs: list of IFG filenames.
        obs_dir: the observations directory where the IFGs should exist.

    Returns:
        A list of error messages with one for each IFG that doesn't exist, 
        otherwise an empty list if all IFGs exist.
    """
    ifg_paths = [os.path.join(obs_dir, ifg) for ifg in ifgs]
    errors = []
    for path in ifg_paths:
        if not os.path.exists(path):
            fname = os.path.split(os.path.splitext(path)[0])[1]
            errors.append(f"'{IFG_FILE_LIST}': interferogram '{fname}' does not exist.")
    return errors

def _validate_obs_threshold(n_ifgs, pars, key):
    """
    Validates parameters that specify an observations threshold.

    Args:
        n_ifgs: the number of IFGs specified in IFG_FILE_LIST.
        pars: the parameters dictionary.
        key: key for the observations threshold being validated.

    Returns:
        An error message if n_ifgs is less than the value set by the 
        threshold parameterm, otherwise None.
    """
    thresh = pars[key]
    if thresh > n_ifgs:
        return (f"'{key}': not enough interferograms have been specified ({n_ifgs}) "
                f"to satisfy threshold ({thresh}).")
                
def _validate_gamma_headers(ifgs, slc_dir):
    """
    Validates that gamme headers exist for specified IFGs.

    Args:
        ifgs: list of IFG filenames.
        slc_dir: the slc directory where gamma headers should exist.

    Returns:
        A list of error messages with one for each IFG that doesn't have 
        2 matching headers (one for each epoch), otherwise an empty list if
        all headers exist.
    """
    from pyrate.core.gamma import get_header_paths
    errors = []
    for ifg in ifgs:
        headers = get_header_paths(ifg, slc_dir)
        if len(headers) < 2:
            errors.append(f"'{SLC_DIR}': Headers not found for interferogram '{ifg}'. ")

    return errors

class ConfigException(Exception):
    """
    Default exception class for configuration errors.
    """
    pass


# CONFIG UTILS - TO BE MOVED?

def parse_namelist(nml):
    """
    Parses name list file into array of paths

    :param str nml: interferogram file list

    :return: list of interferogram file names
    :rtype: list
    """
    with open(nml) as f_in:
        lines = [line.rstrip() for line in f_in]
    return filter(None, lines)

def write_config_file(params, output_conf_file):
    """
    Takes a param object and writes the config file. Reverse of get_conf_params.

    :param dict params: parameter dictionary
    :param str output_conf_file: output file name

    :return: config file
    :rtype: list
    """
    with open(output_conf_file, 'w') as f:
        for k, v in params.items():
            if k == ORBITAL_FIT_DEGREE:
                v = _reverse_orb_degree_conv(v)
            if k == ORBITAL_FIT_METHOD:
                v = _reverse_orb_method_conv(v)
            if v is not None:
                f.write(''.join([k, ':\t', str(v), '\n']))
            else:
                f.write(''.join([k, ':\t', '', '\n']))

def transform_params(params):
    """
    Returns subset of all parameters for cropping and multilooking.

    :param dict params: Parameter dictionary

    :return: xlooks, ylooks, crop
    :rtype: int
    """

    t_params = [IFG_LKSX, IFG_LKSY, IFG_CROP_OPT]
    xlooks, ylooks, crop = [params[k] for k in t_params]
    return xlooks, ylooks, crop

def original_ifg_paths(ifglist_path):
    """
    Returns sequence of paths to files in given ifglist file.

    :param str ifglist_path: full path to interferogram file list

    :return: full path to ifg files
    :rtype: list
    """
    basedir = os.path.dirname(ifglist_path)
    ifglist = parse_namelist(ifglist_path)
    return [os.path.join(basedir, p) for p in ifglist]

def coherence_path_for(path, params, tif=False) -> str:
    """
    Returns path to coherence file for given interferogram. Pattern matches
    based on epoch in filename.
    
    Example:
        '20151025-20160501_eqa_filt.cc'
        Datepair is the epoch.

    Args:
        path: Path to intergerogram to find coherence file for.
        params: Parameter dictionary.
        tif: Find converted tif if True (_cc.tif), else find .cc file.

    Returns:
        Path to coherence file in tif format.
    """
    _, filename = split(path)
    pattern = re.compile(r'\d{8}-\d{8}')
    epoch = re.match(pattern, filename).group(0)
    coherence_dir = params[COH_FILE_DIR]
    coherence_name = [name for name in parse_namelist(params[COH_FILE_LIST]) 
                      if epoch in name]
    if len(coherence_name) == 0:
        raise IOError(f"No coherence files found for ifg with epoch " 
                      f"{epoch}. Check that the correct coherence files "
                      f"exist in {coherence_dir}.")
    elif len(coherence_name) > 1:
        raise IOError(f"Found more than one coherence file for ifg with epoch "
                      f"{epoch}. Check that the correct coherence files "
                      f"exist in {coherence_dir}. Found:\n {coherence_name}")
    else:
        if tif:
            name, ext = os.path.splitext(coherence_name[0])
            tif_ext = ext.replace('.', '_') + '.tif'
            coherence_name = name + tif_ext
        else:
            coherence_name = coherence_name[0]

        return os.path.join(coherence_dir, coherence_name)

def coherence_paths(params) -> List[str]:
    """
    Returns paths to corresponding coherence files for given IFGs. Assumes
    that each IFG has a corresponding coherence file in the coherence file
    directory and they share epoch prefixes.

    Args:
        ifg_paths: List of paths to intergerogram files.
        
    Returns:
        A list of full paths to coherence files.
    """
    ifg_file_list = params.get(IFG_FILE_LIST)
    ifgs = parse_namelist(ifg_file_list)
    coherence_paths = [coherence_path_for(ifg, params) for ifg in ifgs]
    return coherence_paths
    
def mlooked_path(path, looks, crop_out):
    """
    Adds suffix to ifg path, for creating a new path for multilooked files.

    :param str path: original interferogram path
    :param int looks: number of range looks applied
    :param int crop_out: crop option applied

    :return: multilooked file name
    :rtype: str
    """
    base, ext = splitext(path)
    return "{base}_{looks}rlks_{crop_out}cr{ext}".format(
        base=base, looks=looks, crop_out=crop_out, ext=ext)

def get_dest_paths(base_paths, crop, params, looks):
    """
    Determines the full path names for the destination multilooked files

    :param list base_paths: original interferogram paths
    :param int crop: Crop option applied
    :param dict params: Parameters dictionary
    :param int looks: number of range looks applied

    :return: full path names for destination files
    :rtype: list
    """

    dest_mlooked_ifgs = [mlooked_path(os.path.basename(q).split('.')[0] + '_'
                                      + os.path.basename(q).split('.')[1] +
                                      '.tif', looks=looks, crop_out=crop)
                         for q in base_paths]

    return [os.path.join(params[OUT_DIR], p) for p in dest_mlooked_ifgs]

def get_ifg_paths(config_file):
    """
    Read the configuration file, extract interferogram file list and determine
    input and output interferogram path names.

    :param str config_file: Configuration file path

    :return: base_unw_paths: List of unwrapped inteferograms
    :return: dest_paths: List of multi-looked and cropped geotifs
    :return: params: Dictionary corresponding to the config file
    :rtype: list
    :rtype: list
    :rtype: dict
    """
    params = get_config_params(config_file)
    ifg_file_list = params.get(IFG_FILE_LIST)

    if ifg_file_list is None:
        emsg = 'Error {code}: Interferogram list file name not provided ' \
               'or does not exist'.format(code=2)
        raise IOError(2, emsg)
    xlks, _, crop = transform_params(params)

    # base_unw_paths need to be geotiffed by converttogeotiff
    #   and multilooked by run_prepifg
    base_unw_paths = original_ifg_paths(ifg_file_list)

    # dest_paths are tifs that have been coherence masked (if enabled),
    #  cropped and multilooked
    dest_paths = get_dest_paths(base_unw_paths, crop, params, xlks)

    return base_unw_paths, dest_paths, params<|MERGE_RESOLUTION|>--- conflicted
+++ resolved
@@ -461,43 +461,26 @@
     """
     # Fallback to default for missing values and perform conversion.
     for k in PARAM_CONVERSION:
-<<<<<<< HEAD
-        if k in pars:
-            # if option value is blank/missing revert to default
-            if pars[k] is None:
-                pars[k] = PARAM_CONVERSION[k][1]
-                _logger.warning(f"No value found for parameter '{k}'. Providing "
-                                f"default value {pars[k]}.")
+        if pars.get(k) is None:
+            pars[k] = PARAM_CONVERSION[k][1]
+            _logger.warning(f"No value found for parameter '{k}'. Providing "
+                            f"default value {pars[k]}")
+        else:
             conversion_func = PARAM_CONVERSION[k][0]
             if conversion_func:
                 try:
                     pars[k] = conversion_func(pars[k])
                 except ValueError as e:
-                    _logger.error(f"Unable to convert '{k}': {pars[k]} to expected "
-                                  f"type {conversion_func.__name__}.")
+                    _logger.error(f"Unable to convert '{k}': {pars[k]} to "
+                                  f"expected type {conversion_func.__name__}.")
                     raise e
-                    
-        else:
-            # revert missing options to default value
-            if k in PARAM_CONVERSION:
-                 pars[k] = PARAM_CONVERSION[k][1]
-                 _logger.warning(f"No value found for parameter '{k}'. Providing "
-                                 f"default value {pars[k]}.")
-    _validate_pars(pars)
-=======
-        if pars.get(k) is None:
-            pars[k] = PARAM_CONVERSION[k][1]
-        else:
-            conversion_func = PARAM_CONVERSION[k][0]
-            if conversion_func:
-                pars[k] = conversion_func(pars[k])
-
+                             
     # Fallback to default for missing paths.
     for p in DEFAULT_TO_OBS_DIR:
         if pars.get(p) is None:
             pars[p] = pars[OBS_DIR]
 
->>>>>>> 3df70839
+    _validate_pars(pars)
     return pars
 
 def _validate_pars(pars):
