#   This Python module is part of the PyRate software package.
#
#   Copyright 2017 Geoscience Australia
#
#   Licensed under the Apache License, Version 2.0 (the "License");
#   you may not use this file except in compliance with the License.
#   You may obtain a copy of the License at
#
#       http://www.apache.org/licenses/LICENSE-2.0
#
#   Unless required by applicable law or agreed to in writing, software
#   distributed under the License is distributed on an "AS IS" BASIS,
#   WITHOUT WARRANTIES OR CONDITIONS OF ANY KIND, either express or implied.
#   See the License for the specific language governing permissions and
#   limitations under the License.
"""
This Python module contains tools for reading GAMMA format input data.
"""
# coding: utf-8
from os.path import join, split
import re
import os
from datetime import date, time, timedelta
import numpy as np
import pyrate.core.ifgconstants as ifc
from pyrate.core import config as cf


PTN = re.compile(r'\d{8}')  # match 8 digits for the dates

# constants
GAMMA_DATE = 'date'
GAMMA_TIME = 'center_time'
GAMMA_WIDTH = 'width'
GAMMA_NROWS = 'nlines'
GAMMA_CORNER_LAT = 'corner_lat'
GAMMA_CORNER_LONG = 'corner_lon'
GAMMA_Y_STEP = 'post_lat'
GAMMA_X_STEP = 'post_lon'
GAMMA_DATUM = 'ellipsoid_name'
GAMMA_FREQUENCY = 'radar_frequency'
GAMMA_INCIDENCE = 'incidence_angle'
RADIANS = 'RADIANS'
GAMMA = 'GAMMA'

def _parse_header(path):
    """Parses all GAMMA header file fields into a dictionary"""
    with open(path) as f:
        text = f.read().splitlines()
        raw_segs = [line.split() for line in text if ':' in line]

    # convert the content into a giant dict of all key, values
    return dict((i[0][:-1], i[1:]) for i in raw_segs)

def parse_epoch_header(path):
    """
    Returns dictionary of epoch metadata required for PyRate

    :param str path: `Full path to Gamma *slc.par file`

    :return: subset: subset of full metadata
    :rtype: dict
    """
    lookup = _parse_header(path)
    subset = _parse_date_time(lookup)

    # handle conversion of radar frequency to wavelength
    freq, unit = lookup[GAMMA_FREQUENCY]
    if unit != "Hz":  # pragma: no cover
        msg = 'Unrecognised unit field for radar_frequency: %s'
        raise GammaException(msg % unit)
    subset[ifc.PYRATE_WAVELENGTH_METRES] = _frequency_to_wavelength(float(freq))

    incidence, unit = lookup[GAMMA_INCIDENCE]
    if unit != "degrees":  # pragma: no cover
        msg = 'Unrecognised unit field for incidence_angle: %s'
        raise GammaException(msg % unit)
    subset[ifc.PYRATE_INCIDENCE_DEGREES] = float(incidence)

    return subset

def _parse_date_time(lookup):
    """Grab date and time metadata and convert to datetime objects"""
    subset = {}
    if len(lookup[GAMMA_DATE]) == 3:  # pragma: no cover
        year, month, day, = [int(float(i)) for i in lookup[GAMMA_DATE][:3]]
        if lookup.get(GAMMA_TIME) != None:
            t = lookup[GAMMA_TIME][0]
            h, m, s = str(timedelta(seconds=float(t))).split(":")
            hour = int(h); min = int(m); sec = int(s.split(".")[0])
        else:
            # Occasionally GAMMA header has no time information - default to midnight
            hour, min, sec = 0, 0, 0
    elif len(lookup[GAMMA_DATE]) == 6:
        year, month, day, hour, min, sec = [int(float(i))
                                             for i in lookup[GAMMA_DATE][:6]]
    else:  # pragma: no cover
        msg = "Date and time information not complete in GAMMA headers"
        raise GammaException(msg)

    subset[ifc.MASTER_DATE] = date(year, month, day)
    subset[ifc.MASTER_TIME] = time(hour, min, sec)

    return subset

def parse_dem_header(path):
    """
    Returns dictionary of DEM metadata required for PyRate

    :param str path: `Full path to Gamma *dem.par file`

    :return: subset: subset of full metadata
    :rtype: dict
    """
    lookup = _parse_header(path)

    # NB: many lookup fields have multiple elements, eg ['1000', 'Hz']
    subset = {ifc.PYRATE_NCOLS: int(lookup[GAMMA_WIDTH][0]), ifc.PYRATE_NROWS: int(lookup[GAMMA_NROWS][0])}

    expected = ['decimal', 'degrees']
    for k in [GAMMA_CORNER_LAT, GAMMA_CORNER_LONG, GAMMA_X_STEP, GAMMA_Y_STEP]:
        units = lookup[GAMMA_CORNER_LAT][1:]
        if units != expected:  # pragma: no cover
            msg = "Unrecognised units for GAMMA %s field\n. Got %s, expected %s"
            raise GammaException(msg % (k, units, expected))

    subset[ifc.PYRATE_LAT] = float(lookup[GAMMA_CORNER_LAT][0])
    subset[ifc.PYRATE_LONG] = float(lookup[GAMMA_CORNER_LONG][0])
    subset[ifc.PYRATE_Y_STEP] = float(lookup[GAMMA_Y_STEP][0])
    subset[ifc.PYRATE_X_STEP] = float(lookup[GAMMA_X_STEP][0])
    subset[ifc.PYRATE_DATUM] = "".join(lookup[GAMMA_DATUM])
    subset[ifc.PYRATE_INSAR_PROCESSOR] = GAMMA
    return subset

def _frequency_to_wavelength(freq):
    """
    Convert radar frequency to wavelength
    """
    return ifc.SPEED_OF_LIGHT_METRES_PER_SECOND / freq

def combine_headers(hdr0, hdr1, dem_hdr):
    """
    Combines metadata for master and slave epochs and DEM into a single
    dictionary for an interferogram.

    :param dict hdr0: Metadata for the master image
    :param dict hdr1: Metadata for the slave image
    :param dict dem_hdr: Metadata for the DEM

    :return: chdr: combined metadata
    :rtype: dict
    """
    if not all([isinstance(a, dict) for a in [hdr0, hdr1, dem_hdr]]):
        raise GammaException('Header args need to be dicts')

    date0, date1 = hdr0[ifc.MASTER_DATE], hdr1[ifc.MASTER_DATE]
    if date0 == date1:
        raise GammaException("Can't combine headers for the same day")
    elif date1 < date0:
        raise GammaException("Wrong date order")

    chdr = {ifc.PYRATE_TIME_SPAN: (date1 - date0).days / ifc.DAYS_PER_YEAR,
            ifc.MASTER_DATE: date0,
            ifc.MASTER_TIME: hdr0[ifc.MASTER_TIME],
            ifc.SLAVE_DATE: date1,
            ifc.SLAVE_TIME: hdr1[ifc.MASTER_TIME],
            ifc.DATA_UNITS: RADIANS,
            ifc.PYRATE_INSAR_PROCESSOR: GAMMA}

    # set incidence angle to mean of master and slave
    inc_ang = hdr0[ifc.PYRATE_INCIDENCE_DEGREES]
    if np.isclose(inc_ang, hdr1[ifc.PYRATE_INCIDENCE_DEGREES], atol=1e-1):
        chdr[ifc.PYRATE_INCIDENCE_DEGREES] = (hdr0[ifc.PYRATE_INCIDENCE_DEGREES]+hdr1[ifc.PYRATE_INCIDENCE_DEGREES])/2
    else:
        msg = "Incidence angles differ by more than 1e-1"
        raise GammaException(msg)

    wavelen = hdr0[ifc.PYRATE_WAVELENGTH_METRES]
    if np.isclose(wavelen, hdr1[ifc.PYRATE_WAVELENGTH_METRES], atol=1e-6):
        chdr[ifc.PYRATE_WAVELENGTH_METRES] = wavelen
    else:
        args = (chdr[ifc.MASTER_DATE], chdr[ifc.SLAVE_DATE])
        msg = "Wavelength mismatch, check both header files for %s & %s"
        raise GammaException(msg % args)
    # non-cropped, non-multilooked geotif process step information added
    chdr[ifc.DATA_TYPE] = ifc.ORIG

    chdr.update(dem_hdr)  # add geographic data
    return chdr

def manage_headers(dem_header_file, header_paths):
    """
    Manage and combine  header files for GAMMA interferograms, DEM and
    incidence files

    :param str dem_header_file: DEM header path
    :param list header_paths: List of master/slave header paths

    :return: combined_header: Combined metadata dictionary
    :rtype: dict
    """
    dem_header = parse_dem_header(dem_header_file)
    # find param files containing filename dates
    if len(header_paths) == 2:
        headers = [parse_epoch_header(hp) for hp in header_paths]
        combined_header = combine_headers(headers[0], headers[1], dem_header)
    else:
        # probably have DEM or incidence file
        combined_header = dem_header
        combined_header[ifc.DATA_TYPE] = ifc.DEM

    return combined_header

def get_header_paths(input_file, slc_file_list, slc_dir):
    """
    Function that matches input GAMMA file names with GAMMA header file names

    :param str input_file: input GAMMA image file.
    :param str slc_dir: GAMMA SLC header file directory
    :return: list of matching header files
    :rtype: list
    """
    _, file_name = split(input_file)
<<<<<<< HEAD
    matches = PTN.findall(file_name)
    headers = []
    for m in matches:
        files = glob2.glob(join(slc_dir, '**/*%s*slc.par' % m))   
        if files:
            headers.append(files[0])
    return headers

=======
    epochs = PTN.findall(file_name)
    header_names = cf.parse_namelist(slc_file_list)
    matches = [hdr for hdr in header_names if any(e in hdr for e in epochs)]
    return [os.path.join(slc_dir, hdr) for hdr in matches]
>>>>>>> 3df70839

def gamma_header(ifg_file_path, params):
    """
    Function to obtain combined Gamma headers for image file
    
    Args:
        ifg_file_path: Path to interferogram file to find headers for.
        params: PyRate parameters dictionary.

    Returns:
        A combined header dictionary containing metadata from matching
        gamma headers and DEM header.   
    """
    dem_hdr_path = params[cf.DEM_HEADER_FILE]
    slc_dir = params[cf.SLC_DIR]
    header_paths = get_header_paths(ifg_file_path, 
                                    params[cf.SLC_FILE_LIST], 
                                    slc_dir=slc_dir)
    combined_headers = manage_headers(dem_hdr_path, header_paths)

    if os.path.basename(ifg_file_path).split('.')[1] == \
            (params[cf.APS_INCIDENCE_EXT] or params[cf.APS_ELEVATION_EXT]):
        # TODO: implement incidence class here
        combined_headers['FILE_TYPE'] = 'Incidence'

    return combined_headers


class GammaException(Exception):
    """
    Gamma generic exception class
    """<|MERGE_RESOLUTION|>--- conflicted
+++ resolved
@@ -221,21 +221,10 @@
     :rtype: list
     """
     _, file_name = split(input_file)
-<<<<<<< HEAD
-    matches = PTN.findall(file_name)
-    headers = []
-    for m in matches:
-        files = glob2.glob(join(slc_dir, '**/*%s*slc.par' % m))   
-        if files:
-            headers.append(files[0])
-    return headers
-
-=======
     epochs = PTN.findall(file_name)
     header_names = cf.parse_namelist(slc_file_list)
     matches = [hdr for hdr in header_names if any(e in hdr for e in epochs)]
     return [os.path.join(slc_dir, hdr) for hdr in matches]
->>>>>>> 3df70839
 
 def gamma_header(ifg_file_path, params):
     """
