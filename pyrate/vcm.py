--- conflicted
+++ resolved
@@ -56,18 +56,18 @@
     autocorr_grid = ifft2(pspec)
     nzc = sum(sum(phase != 0))
     autocorr_grid = fftshift(real(autocorr_grid)) / nzc
-        
+
     # pixel distances from pixel at zero lag (image centre).
     xx,yy = meshgrid(range(ifg.ncols), range(ifg.nrows))
     r = sqrt(((xx-ifg.x_centre) * ifg.x_size)**2 + ((yy-ifg.y_centre) * ifg.y_size)**2) / distfact
-  
+
     r = reshape(r, ifg.num_cells, 1)
-    acg = reshape(autocorr_grid, ifg.num_cells, 1)    
-  
+    acg = reshape(autocorr_grid, ifg.num_cells, 1)
+
     # Symmetry in image; keep only unique points
     tmp = unique_points(zip(acg, r))
     acg, r = tmp[:,0], tmp[:,1]
-    
+
     # Alternative method to remove duplicate cells from Matlab Pirate
     #r = r[:ceil(len(r)/2)+nlines] # Reason for '+nlines' term unknown
 
@@ -78,10 +78,10 @@
 
     acgorig = copy(acg)
     rorig = copy(r)
-    
+
     # bin width for collecting data
     w = max(ifg.x_size, ifg.y_size) * 2 / distfact
-    
+
     # pick the smallest axis to determine circle search radius
     #print 'ifg.X_CENTRE, ifg.Y_CENTRE=', ifg.x_centre, ifg.y_centre
     #print 'ifg.X_SIZE, ifg.Y_SIZE', ifg.x_size, ifg.y_size
@@ -91,47 +91,32 @@
     else:
         maxdist = ifg.y_centre * ifg.y_size/ distfact
         #print "maxdist from Y axis is", maxdist
-    
+
     # filter out data where the of lag distance is greater than maxdist
     #r = array([e for e in rorig if e <= maxdist]) # MG: prefers to use all the data
-    #acg = array([e for e in rorig if e <= maxdist])    
+    #acg = array([e for e in rorig if e <= maxdist])
     r = rorig[rorig<maxdist]
     acg = acgorig[rorig<maxdist]
-    
-<<<<<<< HEAD
-    cvdav = zeros( (2, maxbin) )
 
-    for b in range(maxbin):
-        cvdav[0, b] = b * w  # distance instead of bin number
-        cvdav[1, b] = mean(acg[rbin == b])  # mean variance for that bin
-
-    # calculate best fit function maxvar*exp(-alpha*r)
-    alphaguess = 2 / (maxbin * w)
-    alpha = fmin(pendiffexp, x0=alphaguess, args=(cvdav,), disp=0)
-    print "1st guess, alpha", alphaguess, alpha
-
-    assert len(alpha) == 1
-=======
     if calc_alpha:
         # classify values of r according to bin number
         rbin = ceil(r / w).astype(int)
         maxbin = max(rbin) # consistent with Matlab code
-        
+
         cvdav = zeros( (2, maxbin) )
-    
+
         for b in range(maxbin):
             cvdav[0,b] = b * w # distance instead of bin number
             cvdav[1,b] = mean(acg[rbin == b]) # mean variance for that bin
-    
+
         # calculate best fit function maxvar*exp(-alpha*r)
         alphaguess = 2 / (maxbin * w)
         alpha = fmin(pendiffexp, x0=alphaguess, args=(cvdav,), disp=0 )
         print "1st guess, alpha", alphaguess, alpha
-    
+
         assert len(alpha) == 1
     else:
         alpha = [0]
->>>>>>> 1e7e221d
     # maximum variance usually at the zero lag
     maxvar = max(acg[:len(r)])
     
