# coding: utf-8
"""
Tools used for reading GAMMA headers.
"""

import os
import datetime
import numpy as np
import pyrate.ifgconstants as ifc

# constants
GAMMA_DATE = 'date'
GAMMA_WIDTH = 'width'
GAMMA_NROWS = 'nlines'
GAMMA_CORNER_LAT = 'corner_lat'
GAMMA_CORNER_LONG = 'corner_lon'
GAMMA_Y_STEP = 'post_lat'
GAMMA_X_STEP = 'post_lon'
GAMMA_DATUM = 'ellipsoid_name'
GAMMA_FREQUENCY = 'radar_frequency'
GAMMA_INCIDENCE = 'incidence_angle'
RADIANS = 'RADIANS'
GAMMA = 'GAMMA'


def check_raw_data(data_path, ncols, nrows):
    """
    Parameters
    ----------
    data_path: str
        path to file
    ncols: int
        expected number of cols
    nrows: int
        expectged number of rows
    """

    size = ncols * nrows * 4  # DEM and Ifg data are 4 byte floats
    act_size = os.stat(data_path).st_size
    if act_size != size:
        msg = '%s should have size %s, not %s. Is the correct file being used?'
        raise GammaException(msg % (data_path, size, act_size))


def check_step_mismatch(hdr):
    """
    Parameters
    ----------
    hdr: dict
        dict corresponding to header file
    """
    # pylint: disable= invalid-name
    xs, ys = [abs(i) for i in [hdr[ifc.PYRATE_X_STEP], hdr[ifc.PYRATE_Y_STEP]]]

    if xs != ys:
        msg = 'X and Y cell sizes do not match: %s & %s'
        raise GammaException(msg % (xs, ys))


def parse_header(path):
    """Parses all GAMMA epoch/DEM header file fields into a dictionary"""
    with open(path) as f:
        text = f.read().splitlines()
        raw_segs = [line.split() for line in text if ':' in line]

    # convert the content into a giant dict of all key, values
    return dict((i[0][:-1], i[1:]) for i in raw_segs)


def parse_header_new(path):
    """Parses all GAMMA epoch/DEM header file fields into a dictionary"""
    with open(path) as f:
        text = f.read().splitlines()
        raw_segs = [line.split() for line in text]

    # convert the content into a giant dict of all key, values
    return dict((i[0], i[1]) for i in raw_segs)


def parse_epoch_header(path):
    """Returns dict of the minimum required epoch metadata needed for PyRate"""
    lookup = parse_header(path)
    subset = {}
    year, month, day, hour, mins, sec = [int(float(i))
                                         for i in lookup[GAMMA_DATE][:6]]
    subset[ifc.MASTER_DATE] = datetime.date(year, month, day)
    subset[ifc.MASTER_TIME] = datetime.time(hour, mins, sec)

    # handle conversion of radar frequency to wavelength
    freq, unit = lookup[GAMMA_FREQUENCY]
    if unit != "Hz":
        msg = 'Unrecognised unit field for radar_frequency: %s'
        raise GammaException(msg % unit)
    subset[ifc.PYRATE_WAVELENGTH_METRES] = frequency_to_wavelength(float(freq))

    incidence, unit = lookup[GAMMA_INCIDENCE]
    if unit != "degrees":
        msg = 'Unrecognised unit field for incidence_angle: %s'
        raise GammaException(msg % unit)
    subset[ifc.PYRATE_INCIDENCE_DEGREES] = float(incidence)

    return subset


def parse_dem_header(path):
    """Returns dict of metadata for converting GAMMA to custom PyRate GeoTIFF"""
    lookup = parse_header(path)

    # NB: many lookup fields have multiple elements, eg ['1000', 'Hz']
    subset = {ifc.PYRATE_NCOLS: int(lookup[GAMMA_WIDTH][0]),
              ifc.PYRATE_NROWS: int(lookup[GAMMA_NROWS][0])}

    expected = ['decimal', 'degrees']
    for k in [GAMMA_CORNER_LAT, GAMMA_CORNER_LONG, GAMMA_X_STEP, GAMMA_Y_STEP]:
        units = lookup[GAMMA_CORNER_LAT][1:]
        if units != expected:
            msg = "Unrecognised units for GAMMA %s field\n. Got %s, expected %s"
            raise GammaException(msg % (k, units, expected))

    subset[ifc.PYRATE_LAT] = float(lookup[GAMMA_CORNER_LAT][0])
    subset[ifc.PYRATE_LONG] = float(lookup[GAMMA_CORNER_LONG][0])
    subset[ifc.PYRATE_Y_STEP] = float(lookup[GAMMA_Y_STEP][0])
    subset[ifc.PYRATE_X_STEP] = float(lookup[GAMMA_X_STEP][0])
    subset[ifc.PYRATE_DATUM] = "".join(lookup[GAMMA_DATUM])
    subset[ifc.PYRATE_INSAR_PROCESSOR] = GAMMA
    return subset


def frequency_to_wavelength(freq):
    """
    Convert radar frequency to wavelength
    """
    return ifc.SPEED_OF_LIGHT_METRES_PER_SECOND / freq


def combine_headers(hdr0, hdr1, dem_hdr):
    """
    Combines both epoch header lookups into single ifg header/dict

    hdr0: header for the earliest/master ifg
    hdr1: header for the latest/slave ifg
    dem_hdr: dict of DEM header attributes
    """
    if not all([isinstance(a, dict) for a in [hdr0, hdr1, dem_hdr]]):
        raise GammaException('Header args need to be dicts')

    date0, date1 = hdr0[ifc.MASTER_DATE], hdr1[ifc.MASTER_DATE]
    if date0 == date1:
        raise GammaException("Can't combine headers for the same day")
    elif date1 < date0:
        raise GammaException("Wrong date order")

    chdr = {ifc.PYRATE_TIME_SPAN: (date1 - date0).days / ifc.DAYS_PER_YEAR,
            ifc.MASTER_DATE: date0,
            ifc.MASTER_TIME: hdr0[ifc.MASTER_TIME],
            ifc.SLAVE_DATE: date1,
            ifc.SLAVE_TIME: hdr1[ifc.MASTER_TIME],
            ifc.DATA_UNITS: RADIANS,
            ifc.PYRATE_INSAR_PROCESSOR: GAMMA}

    # set incidence angle to mean of master and slave
    inc_ang = hdr0[ifc.PYRATE_INCIDENCE_DEGREES]
    if np.isclose(inc_ang, hdr1[ifc.PYRATE_INCIDENCE_DEGREES], atol=1e-1):
        chdr[ifc.PYRATE_INCIDENCE_DEGREES] = (hdr0[ifc.PYRATE_INCIDENCE_DEGREES] 
                    + hdr1[ifc.PYRATE_INCIDENCE_DEGREES]) / 2
    else:
        msg = "Incidence angles differ by more than 1e-1"
        raise GammaException(msg)

    wavelen = hdr0[ifc.PYRATE_WAVELENGTH_METRES]
    if np.isclose(wavelen, hdr1[ifc.PYRATE_WAVELENGTH_METRES], atol=1e-6):
        chdr[ifc.PYRATE_WAVELENGTH_METRES] = wavelen
    else:
        args = (chdr[ifc.MASTER_DATE], chdr[ifc.SLAVE_DATE])
        msg = "Wavelength mismatch, check both header files for %s & %s"
        raise GammaException(msg % args)
    # non-cropped, non-multilooked geotif process step information added
    chdr[ifc.DATA_TYPE] = ifc.ORIG

    chdr.update(dem_hdr)  # add geographic data
    return chdr


def manage_headers(dem_header_file, header_paths):
    """
    Parameters
    ----------
    dem_header_file: str
        dem header path
    header_paths:
        header paths corresponding to the master and slave dates
    Return
    ------
    combined_header: dict
        combined dict with dem, header file 1 and 2
    """
    dem_header = parse_dem_header(dem_header_file)
    # find param files containing filename dates
    if len(header_paths) == 2:
        headers = [parse_epoch_header(hp) for hp in header_paths]
        combined_header = combine_headers(headers[0], headers[1], dem_header)
    else:
        # probably have DEM or incidence file
<<<<<<< HEAD
        combined_header = dem_header
        combined_header[ifc.PROCESS_STEP] = ifc.GEOTIFF
=======
        combinedHeader = demHeader
        combinedHeader[ifc.DATA_TYPE] = ifc.DEM
>>>>>>> 80ee1617

    return combined_header


class GammaException(Exception):
    """
    Gamma generic exception class
    """<|MERGE_RESOLUTION|>--- conflicted
+++ resolved
@@ -201,13 +201,8 @@
         combined_header = combine_headers(headers[0], headers[1], dem_header)
     else:
         # probably have DEM or incidence file
-<<<<<<< HEAD
         combined_header = dem_header
-        combined_header[ifc.PROCESS_STEP] = ifc.GEOTIFF
-=======
-        combinedHeader = demHeader
-        combinedHeader[ifc.DATA_TYPE] = ifc.DEM
->>>>>>> 80ee1617
+        combined_header[ifc.DATA_TYPE] = ifc.DEM
 
     return combined_header
 
